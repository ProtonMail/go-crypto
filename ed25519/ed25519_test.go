// Copyright 2016 The Go Authors. All rights reserved.
// Use of this source code is governed by a BSD-style
// license that can be found in the LICENSE file.

package ed25519_test

import (
	"bufio"
	"bytes"
	"compress/gzip"
	"crypto"
	"crypto/rand"
	"encoding/hex"
	mathrand "math/rand"
	"os"
	"strings"
	"testing"

	"golang.org/x/crypto/ed25519"
	"golang.org/x/crypto/ed25519/internal/edwards25519"
)

const (
	// Message length of random test messages
	maxMessageLength = 1 << 10
)

type zeroReader struct{}

func (zeroReader) Read(buf []byte) (int, error) {
	for i := range buf {
		buf[i] = 0
	}
	return len(buf), nil
}

func TestUnmarshalMarshal(t *testing.T) {
	pub, _, _ := ed25519.GenerateKey(rand.Reader)

	var A edwards25519.ExtendedGroupElement
	var pubBytes [32]byte
	copy(pubBytes[:], pub)
	if !A.FromBytes(&pubBytes) {
		t.Fatalf("ExtendedGroupElement.FromBytes failed")
	}

	var pub2 [32]byte
	A.ToBytes(&pub2)

	if pubBytes != pub2 {
		t.Errorf("FromBytes(%v)->ToBytes does not round-trip, got %x\n", pubBytes, pub2)
	}
}

<<<<<<< HEAD
func TestSignVerifyRandomizeSlow(t *testing.T) {
	public, private, _ := GenerateKey(rand.Reader)

	message := make([]byte, mathrand.Intn(maxMessageLength))
	if _, err := rand.Read(message); err != nil {
		panic(err)
	}
	sig := Sign(private, message)
	if !Verify(public, message, sig) {
		t.Errorf("valid signature rejected")
	}
	wrongMessage := make([]byte, 1+mathrand.Intn(maxMessageLength))
	for rand.Read(wrongMessage); bytes.Equal(wrongMessage, message); {
		rand.Read(wrongMessage)
	}
	if Verify(public, wrongMessage, sig) {
=======
func TestSignVerify(t *testing.T) {
	var zero zeroReader
	public, private, _ := ed25519.GenerateKey(zero)

	message := []byte("test message")
	sig := ed25519.Sign(private, message)
	if !ed25519.Verify(public, message, sig) {
		t.Errorf("valid signature rejected")
	}

	wrongMessage := []byte("wrong message")
	if ed25519.Verify(public, wrongMessage, sig) {
>>>>>>> af600225
		t.Errorf("signature of different message accepted")
	}
}

<<<<<<< HEAD
func TestCryptoSignerRandomizeSlow(t *testing.T) {
	public, private, _ := GenerateKey(rand.Reader)
=======
func TestCryptoSigner(t *testing.T) {
	var zero zeroReader
	public, private, _ := ed25519.GenerateKey(zero)
>>>>>>> af600225

	signer := crypto.Signer(private)

	publicInterface := signer.Public()
	public2, ok := publicInterface.(ed25519.PublicKey)
	if !ok {
		t.Fatalf("expected PublicKey from Public() but got %T", publicInterface)
	}

	if !bytes.Equal(public, public2) {
		t.Errorf("public keys do not match: original:%x vs Public():%x", public, public2)
	}

	message := make([]byte, mathrand.Intn(maxMessageLength))
	if _, err := rand.Read(message); err != nil {
		panic(err)
	}
	var noHash crypto.Hash
	signature, err := signer.Sign(rand.Reader, message, noHash)
	if err != nil {
		t.Fatalf("error from Sign(): %s", err)
	}

	if !ed25519.Verify(public, message, signature) {
		t.Errorf("Verify failed on signature from Sign()")
	}
}

func TestGolden(t *testing.T) {
	// sign.input.gz is a selection of test cases from
	// https://ed25519.cr.yp.to/python/sign.input
	testDataZ, err := os.Open("testdata/sign.input.gz")
	if err != nil {
		t.Fatal(err)
	}
	defer testDataZ.Close()
	testData, err := gzip.NewReader(testDataZ)
	if err != nil {
		t.Fatal(err)
	}
	defer testData.Close()

	scanner := bufio.NewScanner(testData)
	lineNo := 0

	for scanner.Scan() {
		lineNo++

		line := scanner.Text()
		parts := strings.Split(line, ":")
		if len(parts) != 5 {
			t.Fatalf("bad number of parts on line %d", lineNo)
		}

		privBytes, _ := hex.DecodeString(parts[0])
		pubKey, _ := hex.DecodeString(parts[1])
		msg, _ := hex.DecodeString(parts[2])
		sig, _ := hex.DecodeString(parts[3])
		// The signatures in the test vectors also include the message
		// at the end, but we just want R and S.
		sig = sig[:ed25519.SignatureSize]

		if l := len(pubKey); l != ed25519.PublicKeySize {
			t.Fatalf("bad public key length on line %d: got %d bytes", lineNo, l)
		}

		var priv [ed25519.PrivateKeySize]byte
		copy(priv[:], privBytes)
		copy(priv[32:], pubKey)

		sig2 := ed25519.Sign(priv[:], msg)
		if !bytes.Equal(sig, sig2[:]) {
			t.Errorf("different signature result on line %d: %x vs %x", lineNo, sig, sig2)
		}

		if !ed25519.Verify(pubKey, msg, sig2) {
			t.Errorf("signature failed to verify on line %d", lineNo)
		}

		priv2 := ed25519.NewKeyFromSeed(priv[:32])
		if !bytes.Equal(priv[:], priv2) {
			t.Errorf("recreating key pair gave different private key on line %d: %x vs %x", lineNo, priv[:], priv2)
		}

		if pubKey2 := priv2.Public().(ed25519.PublicKey); !bytes.Equal(pubKey, pubKey2) {
			t.Errorf("recreating key pair gave different public key on line %d: %x vs %x", lineNo, pubKey, pubKey2)
		}

		if seed := priv2.Seed(); !bytes.Equal(priv[:32], seed) {
			t.Errorf("recreating key pair gave different seed on line %d: %x vs %x", lineNo, priv[:32], seed)
		}
	}

	if err := scanner.Err(); err != nil {
		t.Fatalf("error reading test data: %s", err)
	}
}

func TestMalleability(t *testing.T) {
	// https://tools.ietf.org/html/rfc8032#section-5.1.7 adds an additional test
	// that s be in [0, order). This prevents someone from adding a multiple of
	// order to s and obtaining a second valid signature for the same message.
	msg := []byte{0x54, 0x65, 0x73, 0x74}
	sig := []byte{
		0x7c, 0x38, 0xe0, 0x26, 0xf2, 0x9e, 0x14, 0xaa, 0xbd, 0x05, 0x9a,
		0x0f, 0x2d, 0xb8, 0xb0, 0xcd, 0x78, 0x30, 0x40, 0x60, 0x9a, 0x8b,
		0xe6, 0x84, 0xdb, 0x12, 0xf8, 0x2a, 0x27, 0x77, 0x4a, 0xb0, 0x67,
		0x65, 0x4b, 0xce, 0x38, 0x32, 0xc2, 0xd7, 0x6f, 0x8f, 0x6f, 0x5d,
		0xaf, 0xc0, 0x8d, 0x93, 0x39, 0xd4, 0xee, 0xf6, 0x76, 0x57, 0x33,
		0x36, 0xa5, 0xc5, 0x1e, 0xb6, 0xf9, 0x46, 0xb3, 0x1d,
	}
	publicKey := []byte{
		0x7d, 0x4d, 0x0e, 0x7f, 0x61, 0x53, 0xa6, 0x9b, 0x62, 0x42, 0xb5,
		0x22, 0xab, 0xbe, 0xe6, 0x85, 0xfd, 0xa4, 0x42, 0x0f, 0x88, 0x34,
		0xb1, 0x08, 0xc3, 0xbd, 0xae, 0x36, 0x9e, 0xf5, 0x49, 0xfa,
	}

	if ed25519.Verify(publicKey, msg, sig) {
		t.Fatal("non-canonical signature accepted")
	}
}

func BenchmarkKeyGeneration(b *testing.B) {
	var zero zeroReader
	for i := 0; i < b.N; i++ {
		if _, _, err := ed25519.GenerateKey(zero); err != nil {
			b.Fatal(err)
		}
	}
}

func BenchmarkSigning(b *testing.B) {
	var zero zeroReader
	_, priv, err := ed25519.GenerateKey(zero)
	if err != nil {
		b.Fatal(err)
	}
	message := []byte("Hello, world!")
	b.ResetTimer()
	for i := 0; i < b.N; i++ {
		ed25519.Sign(priv, message)
	}
}

func BenchmarkVerification(b *testing.B) {
	var zero zeroReader
	pub, priv, err := ed25519.GenerateKey(zero)
	if err != nil {
		b.Fatal(err)
	}
	message := []byte("Hello, world!")
	signature := ed25519.Sign(priv, message)
	b.ResetTimer()
	for i := 0; i < b.N; i++ {
		ed25519.Verify(pub, message, signature)
	}
}<|MERGE_RESOLUTION|>--- conflicted
+++ resolved
@@ -52,49 +52,28 @@
 	}
 }
 
-<<<<<<< HEAD
 func TestSignVerifyRandomizeSlow(t *testing.T) {
-	public, private, _ := GenerateKey(rand.Reader)
+	public, private, _ := ed25519.GenerateKey(rand.Reader)
 
 	message := make([]byte, mathrand.Intn(maxMessageLength))
 	if _, err := rand.Read(message); err != nil {
 		panic(err)
 	}
-	sig := Sign(private, message)
-	if !Verify(public, message, sig) {
+	sig := ed25519.Sign(private, message)
+	if !ed25519.Verify(public, message, sig) {
 		t.Errorf("valid signature rejected")
 	}
 	wrongMessage := make([]byte, 1+mathrand.Intn(maxMessageLength))
 	for rand.Read(wrongMessage); bytes.Equal(wrongMessage, message); {
 		rand.Read(wrongMessage)
 	}
-	if Verify(public, wrongMessage, sig) {
-=======
-func TestSignVerify(t *testing.T) {
-	var zero zeroReader
-	public, private, _ := ed25519.GenerateKey(zero)
-
-	message := []byte("test message")
-	sig := ed25519.Sign(private, message)
-	if !ed25519.Verify(public, message, sig) {
-		t.Errorf("valid signature rejected")
-	}
-
-	wrongMessage := []byte("wrong message")
 	if ed25519.Verify(public, wrongMessage, sig) {
->>>>>>> af600225
 		t.Errorf("signature of different message accepted")
 	}
 }
 
-<<<<<<< HEAD
 func TestCryptoSignerRandomizeSlow(t *testing.T) {
-	public, private, _ := GenerateKey(rand.Reader)
-=======
-func TestCryptoSigner(t *testing.T) {
-	var zero zeroReader
-	public, private, _ := ed25519.GenerateKey(zero)
->>>>>>> af600225
+	public, private, _ := ed25519.GenerateKey(rand.Reader)
 
 	signer := crypto.Signer(private)
 
