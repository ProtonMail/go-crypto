--- conflicted
+++ resolved
@@ -16,20 +16,13 @@
 	"golang.org/x/crypto/openpgp/internal/ecc"
 )
 
-<<<<<<< HEAD
-// X25519GenerateParams generates and returns the parameters specified in RFC
-// 6637, section 8, with the given random reader.
-func X25519GenerateParams(rand io.Reader) (priv [32]byte, x [32]byte, err error) {
-	var n, helper = new (big.Int), new (big.Int)
-=======
-// Generates a private-public key-pair.
+// x25519GenerateKeyPairBytes generates a private-public key-pair.
 // 'priv' is a private key; a scalar belonging to the set
 // 2^{254} + 8 * [0, 2^{251}), in order to avoid the small subgroup of the
 // curve. 'pub' is simply 'priv' * G where G is the base point.
 // See https://cr.yp.to/ecdh.html and RFC7748, sec 5.
 func x25519GenerateKeyPairBytes(rand io.Reader) (priv [32]byte, pub [32]byte, err error) {
 	var n, helper = new(big.Int), new(big.Int)
->>>>>>> 1fa7f403
 	n.SetUint64(1)
 	n.Lsh(n, 252)
 	helper.SetString("27742317777372353535851937790883648493", 10)
@@ -57,14 +50,9 @@
 	}
 }
 
-<<<<<<< HEAD
-// X25519GenerateKey generates and returns a private key from the given random
-// reader and KDF, along with an eventual error.
-=======
 // X25519GenerateKey samples the key pair according to the correct distribution.
 // It also sets the given key-derivation function and returns the *PrivateKey
 // object along with an error.
->>>>>>> 1fa7f403
 func X25519GenerateKey(rand io.Reader, kdf KDF) (priv *PrivateKey, err error) {
 	ci := ecc.FindByName("Curve25519")
 	priv = new(PrivateKey)
