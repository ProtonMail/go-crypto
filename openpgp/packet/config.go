--- conflicted
+++ resolved
@@ -60,11 +60,9 @@
 	// **Note: using this option may break compatibility with other OpenPGP
 	// implementations, as well as future versions of this library.**
 	AEADConfig *AEADConfig
-<<<<<<< HEAD
 	// V5Keys configures version 5 key generation. If false, this package still
 	// supports version 5 keys, but produces version 4 keys.
 	V5Keys bool
-=======
 	// "The validity period of the key.  This is the number of seconds after
 	// the key creation time that the key expires.  If this is not present
 	// or has a value of zero, the key never expires.  This is found only on
@@ -76,7 +74,6 @@
 	// this is not present or has a value of zero, it never expires."
 	// https://tools.ietf.org/html/rfc4880#section-5.2.3.10
 	SigLifetimeSecs uint32
->>>>>>> 576ad9c4
 }
 
 func (c *Config) Random() io.Reader {
