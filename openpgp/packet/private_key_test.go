--- conflicted
+++ resolved
@@ -180,21 +180,6 @@
 		msg := make([]byte, maxMessageLength)
 		rand.Read(msg)
 
-<<<<<<< HEAD
-	h, err := populateHash(sig.Hash, msg)
-	if err != nil {
-		t.Fatal(err)
-	}
-	if err = sig.Sign(h, priv, nil); err != nil {
-		t.Fatal(err)
-	}
-
-	if h, err = populateHash(sig.Hash, msg); err != nil {
-		t.Fatal(err)
-	}
-	if err = priv.VerifySignature(h, sig); err != nil {
-		t.Fatal(err)
-=======
 		h, err := populateHash(sig.Hash, msg)
 		if err != nil {
 			t.Fatal(err)
@@ -209,7 +194,6 @@
 		if err := priv.VerifySignature(h, sig); err != nil {
 			t.Fatal(err)
 		}
->>>>>>> 1fa7f403
 	}
 }
 
@@ -289,13 +273,9 @@
 	if h, err = populateHash(sig.Hash, msg); err != nil {
 		t.Fatal(err)
 	}
-<<<<<<< HEAD
-	if err = priv.VerifySignature(h, sig); err != nil {
-=======
 
 	// Verify signature
 	if err := priv.VerifySignature(h, sig); err != nil {
->>>>>>> 1fa7f403
 		t.Fatal(err)
 	}
 
