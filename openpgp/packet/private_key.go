// Copyright 2011 The Go Authors. All rights reserved.
// Use of this source code is governed by a BSD-style
// license that can be found in the LICENSE file.

package packet

import (
	"bytes"
	"crypto"
	"crypto/cipher"
	"crypto/dsa"
	"crypto/ecdsa"
	"crypto/rand"
	"crypto/sha1"
	"io"
	"io/ioutil"
	"math/big"
	"strconv"
	"time"

	"golang.org/x/crypto/ed25519"
	"golang.org/x/crypto/openpgp/ecdh"
	"golang.org/x/crypto/openpgp/elgamal"
	"golang.org/x/crypto/openpgp/errors"
	"golang.org/x/crypto/openpgp/internal/encoding"
	"golang.org/x/crypto/openpgp/s2k"
	"golang.org/x/crypto/rsa"
)

// PrivateKey represents a possibly encrypted private key. See RFC 4880,
// section 5.5.3.
type PrivateKey struct {
	PublicKey
	Encrypted     bool // if true then the private key is unavailable until Decrypt has been called.
	encryptedData []byte
	cipher        CipherFunction
	s2k           func(out, in []byte)
	PrivateKey    interface{} // An *{rsa|dsa|elgamal|ecdh|ecdsa|ed25519}.PrivateKey or a crypto.Signer.
	sha1Checksum  bool
	iv            []byte

	// Type of encryption of the S2K packet
	// Allowed values are 0 (Not encrypted), 254 (SHA1), or
	// 255 (2-byte checksum)
	s2kType       S2KType
	// Full parameters of the S2K packet
	s2kParams     *s2k.Params
}

//S2KType s2k packet type
type S2KType uint8

const (
	// S2KNON unencrypt
	S2KNON S2KType = 0
	// S2KSHA1 sha1 sum check
	S2KSHA1 S2KType = 254
	// S2KCHECKSUM sum check
	S2KCHECKSUM S2KType = 255
)

func NewRSAPrivateKey(creationTime time.Time, priv *rsa.PrivateKey) *PrivateKey {
	pk := new(PrivateKey)
	pk.PublicKey = *NewRSAPublicKey(creationTime, &priv.PublicKey)
	pk.PrivateKey = priv
	return pk
}

func NewDSAPrivateKey(creationTime time.Time, priv *dsa.PrivateKey) *PrivateKey {
	pk := new(PrivateKey)
	pk.PublicKey = *NewDSAPublicKey(creationTime, &priv.PublicKey)
	pk.PrivateKey = priv
	return pk
}

func NewElGamalPrivateKey(creationTime time.Time, priv *elgamal.PrivateKey) *PrivateKey {
	pk := new(PrivateKey)
	pk.PublicKey = *NewElGamalPublicKey(creationTime, &priv.PublicKey)
	pk.PrivateKey = priv
	return pk
}

func NewECDSAPrivateKey(creationTime time.Time, priv *ecdsa.PrivateKey) *PrivateKey {
	pk := new(PrivateKey)
	pk.PublicKey = *NewECDSAPublicKey(creationTime, &priv.PublicKey)
	pk.PrivateKey = priv
	return pk
}

// NewSignerPrivateKey creates a PrivateKey from a crypto.Signer that
// implements RSA or ECDSA.
func NewSignerPrivateKey(creationTime time.Time, signer crypto.Signer) *PrivateKey {
	pk := new(PrivateKey)
	// In general, the public Keys should be used as pointers. We still
	// type-switch on the values, for backwards-compatibility.
	switch pubkey := signer.Public().(type) {
	case *rsa.PublicKey:
		pk.PublicKey = *NewRSAPublicKey(creationTime, pubkey)
	case rsa.PublicKey:
		pk.PublicKey = *NewRSAPublicKey(creationTime, &pubkey)
	case *ecdsa.PublicKey:
		pk.PublicKey = *NewECDSAPublicKey(creationTime, pubkey)
	case ecdsa.PublicKey:
		pk.PublicKey = *NewECDSAPublicKey(creationTime, &pubkey)
	case ed25519.PublicKey:
		pk.PublicKey = *NewEdDSAPublicKey(creationTime, pubkey)
	default:
		panic("openpgp: unknown crypto.Signer type in NewSignerPrivateKey")
	}
	pk.PrivateKey = signer
	return pk
}

func NewECDHPrivateKey(creationTime time.Time, priv *ecdh.PrivateKey) *PrivateKey {
	pk := new(PrivateKey)
	pk.PublicKey = *NewECDHPublicKey(creationTime, &priv.PublicKey)
	pk.PrivateKey = priv
	return pk
}

func NewEdDSAPrivateKey(creationTime time.Time, priv ed25519.PrivateKey) *PrivateKey {
	pk := new(PrivateKey)
	pk.PublicKey = *NewEdDSAPublicKey(creationTime, priv.Public().(ed25519.PublicKey))
	pk.PrivateKey = priv
	return pk
}

func (pk *PrivateKey) parse(r io.Reader) (err error) {
	err = (&pk.PublicKey).parse(r)
	if err != nil {
		return
	}
	var buf [1]byte
	_, err = readFull(r, buf[:])
	if err != nil {
		return
	}

	pk.s2kType = S2KType(buf[0])

	switch pk.s2kType {
	case S2KNON:
		pk.s2k = nil
		pk.Encrypted = false
	case S2KSHA1, S2KCHECKSUM:
		_, err = readFull(r, buf[:])
		if err != nil {
			return
		}
		pk.cipher = CipherFunction(buf[0])
		pk.Encrypted = true
		pk.s2kParams, err = s2k.ParseIntoParams(r)
		if err != nil {
			return
		}
		pk.s2k, err = pk.s2kParams.Function()
		if err != nil {
			return
		}
		if pk.s2kType == S2KSHA1 {
			pk.sha1Checksum = true
		}

	default:
		return errors.UnsupportedError("deprecated s2k function in private key")
	}

	if pk.Encrypted {
		blockSize := pk.cipher.blockSize()
		if blockSize == 0 {
			return errors.UnsupportedError("unsupported cipher in private key: " + strconv.Itoa(int(pk.cipher)))
		}
		pk.iv = make([]byte, blockSize)
		_, err = readFull(r, pk.iv)
		if err != nil {
			return
		}
	}

	pk.encryptedData, err = ioutil.ReadAll(r)
	if err != nil {
		return
	}

	if !pk.Encrypted {
		return pk.parsePrivateKey(pk.encryptedData)
	}

	return
}

func mod64kHash(d []byte) uint16 {
	var h uint16
	for _, b := range d {
		h += uint16(b)
	}
	return h
}

func (pk *PrivateKey) Serialize(w io.Writer) (err error) {
	buf := bytes.NewBuffer(nil)
	err = pk.PublicKey.serializeWithoutHeaders(buf)
	if err != nil {
		return
	}

	privateKeyBuf := bytes.NewBuffer(nil)
	if pk.Encrypted {
		err = pk.SerializeEncrypted(privateKeyBuf)
<<<<<<< HEAD
		if err != nil {
			panic(err)
		}
	} else {
		err = pk.SerializeUnEncrypted(privateKeyBuf)
		if err != nil {
			panic(err)
		}
=======
	} else {
		err = pk.SerializeUnEncrypted(privateKeyBuf)
	}

	if err != nil {
		return
>>>>>>> 1e8bf1c4
	}

	ptype := packetTypePrivateKey
	contents := buf.Bytes()
	privateKeyBytes := privateKeyBuf.Bytes()
	if pk.IsSubkey {
		ptype = packetTypePrivateSubkey
	}
	err = serializeHeader(w, ptype, len(contents)+len(privateKeyBytes))
	if err != nil {
		return
	}
	_, err = w.Write(contents)
	if err != nil {
		return
	}
	_, err = w.Write(privateKeyBytes)
	if err != nil {
		return
	}
	return
}

// TODO: Write a description
// SerializeUnEncrypted ..
func (pk *PrivateKey) SerializeUnEncrypted(w io.Writer) (err error) {
	buf := bytes.NewBuffer(nil)
	buf.Write([]byte{uint8(S2KNON)} /* no encryption */)
	err = pk.serializePrivateKey(buf)
	if err != nil {
		return err
	}
	privateKeyBytes := buf.Bytes()
	if pk.sha1Checksum {
		h := sha1.New()
		h.Write(privateKeyBytes)
		sum := h.Sum(nil)
		privateKeyBytes = append(privateKeyBytes, sum...)
	} else {
		checksum := mod64kHash(privateKeyBytes)
		var checksumBytes [2]byte
		checksumBytes[0] = byte(checksum >> 8)
		checksumBytes[1] = byte(checksum)
		privateKeyBytes = append(privateKeyBytes, checksumBytes[:]...)
	}
	w.Write(privateKeyBytes)
	return
}

//SerializeEncrypted serializes an encrypted privatekey
func (pk *PrivateKey) SerializeEncrypted(w io.Writer) error {
	privateKeyBuf := bytes.NewBuffer(nil)
	encodedKeyBuf := bytes.NewBuffer(nil)
	encodedKeyBuf.Write([]byte{uint8(pk.s2kType)})
	encodedKeyBuf.Write([]byte{uint8(pk.cipher)})
	err := pk.s2kParams.Serialize(encodedKeyBuf)
	if err != nil {
		return err
	}

	privateKeyBuf.Write(pk.encryptedData)

	encodedKey := encodedKeyBuf.Bytes()
	privateKeyBytes := privateKeyBuf.Bytes()

	w.Write(encodedKey)
	w.Write(pk.iv)
	w.Write(privateKeyBytes)

	return nil
}

func serializeRSAPrivateKey(w io.Writer, priv *rsa.PrivateKey) error {
	if _, err := w.Write(new(encoding.MPI).SetBig(priv.D).EncodedBytes()); err != nil {
		return err
	}
	if _, err := w.Write(new(encoding.MPI).SetBig(priv.Primes[1]).EncodedBytes()); err != nil {
		return err
	}
	if _, err := w.Write(new(encoding.MPI).SetBig(priv.Primes[0]).EncodedBytes()); err != nil {
		return err
	}
	_, err := w.Write(new(encoding.MPI).SetBig(priv.Precomputed.Qinv).EncodedBytes())
	return err
}

func serializeDSAPrivateKey(w io.Writer, priv *dsa.PrivateKey) error {
	_, err := w.Write(new(encoding.MPI).SetBig(priv.X).EncodedBytes())
	return err
}

func serializeElGamalPrivateKey(w io.Writer, priv *elgamal.PrivateKey) error {
	_, err := w.Write(new(encoding.MPI).SetBig(priv.X).EncodedBytes())
	return err
}

func serializeECDSAPrivateKey(w io.Writer, priv *ecdsa.PrivateKey) error {
	_, err := w.Write(new(encoding.MPI).SetBig(priv.D).EncodedBytes())
	return err
}

func serializeEdDSAPrivateKey(w io.Writer, priv ed25519.PrivateKey) error {
	keySize := ed25519.PrivateKeySize - ed25519.PublicKeySize
	_, err := w.Write(encoding.NewMPI(priv[:keySize]).EncodedBytes())
	return err
}

func serializeECDHPrivateKey(w io.Writer, priv *ecdh.PrivateKey) error {
	_, err := w.Write(encoding.NewMPI(priv.D).EncodedBytes())
	return err
}

// Decrypt decrypts an encrypted private key using a passphrase.
func (pk *PrivateKey) Decrypt(passphrase []byte) error {
	if !pk.Encrypted {
		return nil
	}

	key := make([]byte, pk.cipher.KeySize())
	pk.s2k(key, passphrase)
	block := pk.cipher.new(key)
	cfb := cipher.NewCFBDecrypter(block, pk.iv)

	data := make([]byte, len(pk.encryptedData))
	cfb.XORKeyStream(data, pk.encryptedData)

	if pk.sha1Checksum {
		if len(data) < sha1.Size {
			return errors.StructuralError("truncated private key data")
		}
		h := sha1.New()
		h.Write(data[:len(data)-sha1.Size])
		sum := h.Sum(nil)
		if !bytes.Equal(sum, data[len(data)-sha1.Size:]) {
			return errors.StructuralError("private key checksum failure")
		}
		data = data[:len(data)-sha1.Size]
	} else {
		if len(data) < 2 {
			return errors.StructuralError("truncated private key data")
		}
		var sum uint16
		for i := 0; i < len(data)-2; i++ {
			sum += uint16(data[i])
		}
		if data[len(data)-2] != uint8(sum>>8) ||
			data[len(data)-1] != uint8(sum) {
			return errors.StructuralError("private key checksum failure")
		}
		data = data[:len(data)-2]
	}

	return pk.parsePrivateKey(data)
}

// Encrypt encrypts an unencrypted private key using a passphrase.
func (pk *PrivateKey) Encrypt(passphrase []byte) error {
	privateKeyBuf := bytes.NewBuffer(nil)
	err := pk.serializePrivateKey(privateKeyBuf)
	if err != nil {
		return err
	}

	//Default config of private key encryption
	pk.cipher = CipherAES256
	s2kConfig := &s2k.Config{
		S2KMode:  3, //Iterated
		S2KCount: 65536,
		Hash:     crypto.SHA256,
	}

	pk.s2kParams, err = s2k.Generate(rand.Reader, s2kConfig)
	privateKeyBytes := privateKeyBuf.Bytes()
	key := make([]byte, pk.cipher.KeySize())

	pk.sha1Checksum = true
	pk.s2k, err = pk.s2kParams.Function()
	if err != nil {
		return err
	}
	pk.s2k(key, passphrase)
	block := pk.cipher.new(key)
	pk.iv = make([]byte, pk.cipher.blockSize())
	_, err = rand.Read(pk.iv)
	if err != nil {
		return err
	}
	cfb := cipher.NewCFBEncrypter(block, pk.iv)

	if pk.sha1Checksum {
		pk.s2kType = S2KSHA1
		h := sha1.New()
		h.Write(privateKeyBytes)
		sum := h.Sum(nil)
		privateKeyBytes = append(privateKeyBytes, sum...)
	} else {
		pk.s2kType = S2KCHECKSUM
		var sum uint16
		for i := 0; i < len(privateKeyBytes); i++ {
			sum += uint16(privateKeyBytes[i])
		}
		privateKeyBytes = append(privateKeyBytes, uint8(sum>>8))
		privateKeyBytes = append(privateKeyBytes, uint8(sum))
	}

	pk.encryptedData = make([]byte, len(privateKeyBytes))

	cfb.XORKeyStream(pk.encryptedData, privateKeyBytes)

	pk.Encrypted = true

	pk.PrivateKey = nil
	return err
}

func (pk *PrivateKey) serializePrivateKey(w io.Writer) (err error) {

	switch priv := pk.PrivateKey.(type) {
	case *rsa.PrivateKey:
		err = serializeRSAPrivateKey(w, priv)
	case *dsa.PrivateKey:
		err = serializeDSAPrivateKey(w, priv)
	case *elgamal.PrivateKey:
		err = serializeElGamalPrivateKey(w, priv)
	case *ecdsa.PrivateKey:
		err = serializeECDSAPrivateKey(w, priv)
	case ed25519.PrivateKey:
		err = serializeEdDSAPrivateKey(w, priv)
	case *ecdh.PrivateKey:
		err = serializeECDHPrivateKey(w, priv)
	default:
		err = errors.InvalidArgumentError("unknown private key type")
	}
	return
}

func (pk *PrivateKey) parsePrivateKey(data []byte) (err error) {
	switch pk.PublicKey.PubKeyAlgo {
	case PubKeyAlgoRSA, PubKeyAlgoRSASignOnly, PubKeyAlgoRSAEncryptOnly:
		return pk.parseRSAPrivateKey(data)
	case PubKeyAlgoDSA:
		return pk.parseDSAPrivateKey(data)
	case PubKeyAlgoElGamal:
		return pk.parseElGamalPrivateKey(data)
	case PubKeyAlgoECDSA:
		return pk.parseECDSAPrivateKey(data)
	case PubKeyAlgoECDH:
		return pk.parseECDHPrivateKey(data)
	case PubKeyAlgoEdDSA:
		return pk.parseEdDSAPrivateKey(data)
	}
	panic("impossible")
}

func (pk *PrivateKey) parseRSAPrivateKey(data []byte) (err error) {
	rsaPub := pk.PublicKey.PublicKey.(*rsa.PublicKey)
	rsaPriv := new(rsa.PrivateKey)
	rsaPriv.PublicKey = *rsaPub

	buf := bytes.NewBuffer(data)
	d := new(encoding.MPI)
	if _, err := d.ReadFrom(buf); err != nil {
		return err
	}

	p := new(encoding.MPI)
	if _, err := p.ReadFrom(buf); err != nil {
		return err
	}

	q := new(encoding.MPI)
	if _, err := q.ReadFrom(buf); err != nil {
		return err
	}

	rsaPriv.D = new(big.Int).SetBytes(d.Bytes())
	rsaPriv.Primes = make([]*big.Int, 2)
	rsaPriv.Primes[0] = new(big.Int).SetBytes(p.Bytes())
	rsaPriv.Primes[1] = new(big.Int).SetBytes(q.Bytes())
	if err := rsaPriv.Validate(); err != nil {
		return err
	}
	rsaPriv.Precompute()
	pk.PrivateKey = rsaPriv
	pk.Encrypted = false
	pk.encryptedData = nil

	return nil
}

func (pk *PrivateKey) parseDSAPrivateKey(data []byte) (err error) {
	dsaPub := pk.PublicKey.PublicKey.(*dsa.PublicKey)
	dsaPriv := new(dsa.PrivateKey)
	dsaPriv.PublicKey = *dsaPub

	buf := bytes.NewBuffer(data)
	x := new(encoding.MPI)
	if _, err := x.ReadFrom(buf); err != nil {
		return err
	}

	dsaPriv.X = new(big.Int).SetBytes(x.Bytes())
	pk.PrivateKey = dsaPriv
	pk.Encrypted = false
	pk.encryptedData = nil

	return nil
}

func (pk *PrivateKey) parseElGamalPrivateKey(data []byte) (err error) {
	pub := pk.PublicKey.PublicKey.(*elgamal.PublicKey)
	priv := new(elgamal.PrivateKey)
	priv.PublicKey = *pub

	buf := bytes.NewBuffer(data)
	x := new(encoding.MPI)
	if _, err := x.ReadFrom(buf); err != nil {
		return err
	}

	priv.X = new(big.Int).SetBytes(x.Bytes())
	pk.PrivateKey = priv
	pk.Encrypted = false
	pk.encryptedData = nil

	return nil
}

func (pk *PrivateKey) parseECDSAPrivateKey(data []byte) (err error) {
	ecdsaPub := pk.PublicKey.PublicKey.(*ecdsa.PublicKey)
	ecdsaPriv := new(ecdsa.PrivateKey)
	ecdsaPriv.PublicKey = *ecdsaPub

	buf := bytes.NewBuffer(data)
	d := new(encoding.MPI)
	if _, err := d.ReadFrom(buf); err != nil {
		return err
	}

	ecdsaPriv.D = new(big.Int).SetBytes(d.Bytes())
	pk.PrivateKey = ecdsaPriv
	pk.Encrypted = false
	pk.encryptedData = nil

	return nil
}

func (pk *PrivateKey) parseECDHPrivateKey(data []byte) (err error) {
	ecdhPub := pk.PublicKey.PublicKey.(*ecdh.PublicKey)
	ecdhPriv := new(ecdh.PrivateKey)
	ecdhPriv.PublicKey = *ecdhPub

	buf := bytes.NewBuffer(data)
	d := new(encoding.MPI)
	if _, err := d.ReadFrom(buf); err != nil {
		return err
	}

	ecdhPriv.D = d.Bytes()
	pk.PrivateKey = ecdhPriv
	pk.Encrypted = false
	pk.encryptedData = nil

	return nil
}

func (pk *PrivateKey) parseEdDSAPrivateKey(data []byte) (err error) {
	eddsaPub := pk.PublicKey.PublicKey.(ed25519.PublicKey)
	eddsaPriv := make(ed25519.PrivateKey, ed25519.PrivateKeySize)

	buf := bytes.NewBuffer(data)
	d := new(encoding.MPI)
	if _, err := d.ReadFrom(buf); err != nil {
		return err
	}

	priv := d.Bytes()
	copy(eddsaPriv[32-len(priv):32], priv)
	copy(eddsaPriv[32:], eddsaPub[:])

	pk.PrivateKey = eddsaPriv
	pk.Encrypted = false
	pk.encryptedData = nil

	return nil
}<|MERGE_RESOLUTION|>--- conflicted
+++ resolved
@@ -42,9 +42,9 @@
 	// Type of encryption of the S2K packet
 	// Allowed values are 0 (Not encrypted), 254 (SHA1), or
 	// 255 (2-byte checksum)
-	s2kType       S2KType
+	s2kType S2KType
 	// Full parameters of the S2K packet
-	s2kParams     *s2k.Params
+	s2kParams *s2k.Params
 }
 
 //S2KType s2k packet type
@@ -207,23 +207,12 @@
 	privateKeyBuf := bytes.NewBuffer(nil)
 	if pk.Encrypted {
 		err = pk.SerializeEncrypted(privateKeyBuf)
-<<<<<<< HEAD
-		if err != nil {
-			panic(err)
-		}
 	} else {
 		err = pk.SerializeUnEncrypted(privateKeyBuf)
-		if err != nil {
-			panic(err)
-		}
-=======
-	} else {
-		err = pk.SerializeUnEncrypted(privateKeyBuf)
-	}
-
-	if err != nil {
-		return
->>>>>>> 1e8bf1c4
+	}
+
+	if err != nil {
+		return
 	}
 
 	ptype := packetTypePrivateKey
